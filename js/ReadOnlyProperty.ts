// Copyright 2013-2022, University of Colorado Boulder
/**
 * An observable property which notifies listeners when the value changes.
 *
 * @author Sam Reid (PhET Interactive Simulations)
 * @author Chris Malley (PixelZoom, Inc.)
 */

import PhetioObject, { PhetioObjectOptions } from '../../tandem/js/PhetioObject.js';
import Tandem from '../../tandem/js/Tandem.js';
import ArrayIO from '../../tandem/js/types/ArrayIO.js';
import FunctionIO from '../../tandem/js/types/FunctionIO.js';
import IOType from '../../tandem/js/types/IOType.js';
import NullableIO from '../../tandem/js/types/NullableIO.js';
import StringIO from '../../tandem/js/types/StringIO.js';
import VoidIO from '../../tandem/js/types/VoidIO.js';
import propertyStateHandlerSingleton from './propertyStateHandlerSingleton.js';
import PropertyStatePhase from './PropertyStatePhase.js';
import TinyProperty from './TinyProperty.js';
import units from './units.js';
import validate from './validate.js';
import TReadOnlyProperty, { PropertyLazyLinkListener, PropertyLinkListener, PropertyListener } from './TReadOnlyProperty.js';
import optionize from '../../phet-core/js/optionize.js';
import Validation, { Validator } from './Validation.js';
import IntentionalAny from '../../phet-core/js/types/IntentionalAny.js';
import StrictOmit from '../../phet-core/js/types/StrictOmit.js';
import axon from './axon.js';

// constants
const VALIDATE_OPTIONS_FALSE = { validateValidator: false };

// variables
let globalId = 0; // auto-incremented for unique IDs

// Cache each parameterized PropertyIO based on the parameter type, so that it is only created once
const cache = new Map<IOType, IOType>();

export type ReadOnlyPropertyState<StateType> = {
  value: StateType;

  // Only include validValues if specified, so they only show up in PhET-iO Studio when supplied.
  validValues: StateType[] | null;

  units: string | null;
};

// Options defined by Property
type SelfOptions = {

  // useDeepEquality: true => Use the `equals` method on the values
  // useDeepEquality: false => Use === for equality test
  useDeepEquality?: boolean;

  // units for the number, see units.js. Should prefer abbreviated units, see https://github.com/phetsims/phet-io/issues/530
  units?: string | null;

  // Whether reentrant calls to 'set' are allowed.
  // Use this to detect or prevent update cycles. Update cycles may be due to floating point error,
  // faulty logic, etc. This may be of particular interest for PhET-iO instrumentation, where such
  // cycles may pollute the data stream. See https://github.com/phetsims/axon/issues/179
  reentrant?: boolean;

  // At this level, it doesn't matter what the state type is, so it defaults to IntentionalAny
  phetioValueType?: IOType;
  phetioOuterType?: ( parameterType: IOType ) => IOType;
};

// Options that can be passed in
export type PropertyOptions<T> = SelfOptions & StrictOmit<Validator<T> & PhetioObjectOptions, 'phetioType'>;

export type LinkOptions = {
  phetioDependencies?: Array<TReadOnlyProperty<unknown>>;
};

/**
 * Base class for Property, DerivedProperty, DynamicProperty.  Set methods are protected/not part of the public
 * interface.  Initial value and resetting is not defined here.
 */
export default class ReadOnlyProperty<T> extends PhetioObject implements TReadOnlyProperty<T> {

  // Unique identifier for this Property.
  private readonly id: number;

  // (phet-io) Units, if any.  See units.js for valid values
  public readonly units: string | null;

  public validValues?: readonly T[];

  // emit is called when the value changes (or on link)
  private tinyProperty: TinyProperty<T>;

  // whether we are in the process of notifying listeners; changed in some Property test files with @ts-ignore
  private notifying: boolean;

  // whether to allow reentry of calls to set
  private readonly reentrant: boolean;

  // while deferred, new values neither take effect nor send notifications.  When isDeferred changes from
  // true to false, the final deferred value becomes the Property value.  An action is created which can be invoked to
  // send notifications.
  protected isDeferred: boolean;

  // the value that this Property will take after no longer deferred
  protected deferredValue: T | null;

  // whether a deferred value has been set
  protected hasDeferredValue: boolean;

  protected readonly valueValidator: Validator<T>;
  public static readonly TANDEM_NAME_SUFFIX: string = 'Property';

  /**
   * This is protected to indicate to clients that subclasses should be used instead.
   * @param value - the initial value of the property
   * @param [providedOptions]
   */
  protected constructor( value: T, providedOptions?: PropertyOptions<T> ) {
    const options = optionize<PropertyOptions<T>, SelfOptions, PhetioObjectOptions>()( {

      useDeepEquality: false,
      units: null,
      reentrant: false,

      // phet-io
      tandem: Tandem.OPTIONAL,
      phetioOuterType: ReadOnlyProperty.PropertyIO,
      phetioValueType: IOType.ObjectIO
    }, providedOptions );

    // Support non-validated Property
    if ( !Validation.containsValidatorKey( options ) ) {

      options.isValidValue = () => true;
    }

    assert && options.units && assert( units.isValidUnits( options.units ), `invalid units: ${options.units}` );
    if ( options.units ) {
      options.phetioEventMetadata = options.phetioEventMetadata || {};
      assert && assert( !options.phetioEventMetadata.hasOwnProperty( 'units' ), 'units should be supplied by Property, not elsewhere' );
      options.phetioEventMetadata.units = options.units;
    }

    if ( assert && providedOptions ) {

      // @ts-ignore -- for checking JS code
      assert && assert( !providedOptions.phetioType, 'cannot set phetiotype' );
    }

    // Construct the IO Type
    if ( options.phetioOuterType && options.phetioValueType ) {
      options.phetioType = options.phetioOuterType( options.phetioValueType );
    }
    super( options );
    this.id = globalId++;
    this.units = options.units;

    // When running as phet-io, if the tandem is specified, the type must be specified.
    if ( Tandem.VALIDATION && this.isPhetioInstrumented() ) {

      // This assertion helps in instrumenting code that has the tandem but not type
      assert && assert( this.phetioType, `phetioType passed to Property must be specified. Tandem.phetioID: ${this.tandem.phetioID}` );

      assert && assert( options.phetioType.parameterTypes![ 0 ], `phetioType parameter type must be specified (only one). Tandem.phetioID: ${this.tandem.phetioID}` );
    }
    assert && assert( !this.isPhetioInstrumented() ||
                      options.tandem.name.endsWith( ReadOnlyProperty.TANDEM_NAME_SUFFIX ) ||
                      options.tandem.name === 'property',
      `Property tandem.name must end with Property: ${options.tandem.phetioID}` );

    this.validValues = options.validValues;

    this.tinyProperty = new TinyProperty( value );

    // Since we are already in the heavyweight Property, we always assign useDeepEquality for clarity.
    // @ts-ignore
    this.tinyProperty.useDeepEquality = options.useDeepEquality;
    this.notifying = false;
    this.reentrant = options.reentrant;
    this.isDeferred = false;
    this.deferredValue = null;
    this.hasDeferredValue = false;

    this.valueValidator = _.pick( options, Validation.VALIDATOR_KEYS );
    this.valueValidator.validationMessage = this.valueValidator.validationMessage || 'Property value not valid';

    if ( this.valueValidator.phetioType ) {

      // Validate the value type's phetioType of the Property, not the PropertyIO itself.
      // For example, for PropertyIO( BooleanIO ), assign this valueValidator's phetioType to be BooleanIO's validator.
      assert && assert( !!this.valueValidator.phetioType.parameterTypes![ 0 ], 'unexpected number of parameters for Property' );

      // This is the validator for the value, not for the Property itself
      this.valueValidator.phetioType = this.valueValidator.phetioType.parameterTypes![ 0 ];
    }

    // Assertions regarding value validation
    if ( assert ) {

      Validation.validateValidator( this.valueValidator );

      // validate the initial value as well as any changes in the future
      this.link( ( value: T ) => validate( value, this.valueValidator, VALIDATE_OPTIONS_FALSE ) );
    }
  }

  /**
   * Returns true if the value can be set externally, using .value= or set()
   */
  public isSettable(): boolean {
    return false;
  }

  /**
   * Gets the value.
   * You can also use the es5 getter (property.value) but this means is provided for inner loops
   * or internal code that must be fast.
   */
  public get(): T {
    return this.tinyProperty.get();
  }

  /**
   * Sets the value and notifies listeners, unless deferred or disposed. You can also use the es5 getter
   * (property.value) but this means is provided for inner loops or internal code that must be fast. If the value
   * hasn't changed, this is a no-op.  For PhET-iO instrumented Properties that are phetioState: true, the value is only
   * set by the state and cannot be modified by other code while isSettingPhetioStateProperty === true
   */
  protected set( value: T ): void {

    // state is managed by the PhetioStateEngine
<<<<<<< HEAD
    const setManagedByPhetioState = window.phet && phet?.joist?.sim?.isSettingPhetioStateProperty?.value
                                    && this.isPhetioInstrumented() && this.phetioState
=======
    const setManagedByPhetioState = _.hasIn( window, 'phet.joist.sim.isSettingPhetioStateProperty' ) &&
                                    phet.joist.sim.isSettingPhetioStateProperty.value &&
                                    this.isPhetioInstrumented() && this.phetioState
>>>>>>> 258c5eaa

                                    // However, DerivedProperty should be able to update during PhET-iO state set
                                    && this.isSettable();

    if ( !setManagedByPhetioState ) {
      this.unguardedSet( value );
    }
  }

  /**
   * For usage by the IO Type during PhET-iO state setting.
   */
  private unguardedSet( value: T ): void {
    if ( !this.isDisposed ) {
      if ( this.isDeferred ) {
        this.deferredValue = value;
        this.hasDeferredValue = true;
      }
      else if ( !this.equalsValue( value ) ) {
        const oldValue = this.get();
        this.setPropertyValue( value );
        this._notifyListeners( oldValue );
      }
    }
  }

  /**
   * Sets the value without notifying any listeners. This is a place to override if a subtype performs additional work
   * when setting the value.
   */
  protected setPropertyValue( value: T ): void {
    this.tinyProperty.setPropertyValue( value );
  }

  /**
   * Returns true if and only if the specified value equals the value of this property
   */
  protected equalsValue( value: T ): boolean {
    return this.areValuesEqual( value, this.get() );
  }

  /**
   * See TinyProperty.areValuesEqual
   */
  public areValuesEqual( a: T, b: T ): boolean {
    return this.tinyProperty.areValuesEqual( a, b );
  }

  /**
   * NOTE: a few sims are calling this even though they shouldn't
   */
  private _notifyListeners( oldValue: T | null ): void {
    const newValue = this.get();

    // Although this is not the idiomatic pattern (since it is guarded in the phetioStartEvent), this function is
    // called so many times that it is worth the optimization for PhET brand.
    Tandem.PHET_IO_ENABLED && this.isPhetioInstrumented() && this.phetioStartEvent( ReadOnlyProperty.CHANGED_EVENT_NAME, {
      getData: () => {
        const parameterType = this.phetioType.parameterTypes![ 0 ];
        return {
          oldValue: NullableIO( parameterType ).toStateObject( oldValue ),
          newValue: parameterType.toStateObject( newValue )
        };
      }
    } );

    // notify listeners, optionally detect loops where this Property is set again before this completes.
    assert && assert( !this.notifying || this.reentrant,
      `reentry detected, value=${newValue}, oldValue=${oldValue}` );
    this.notifying = true;
    this.tinyProperty.emit( newValue, oldValue, this ); // cannot use tinyProperty.notifyListeners because it uses the wrong this
    this.notifying = false;

    Tandem.PHET_IO_ENABLED && this.isPhetioInstrumented() && this.phetioEndEvent();
  }

  /**
   * Use this method when mutating a value (not replacing with a new instance) and you want to send notifications about the change.
   * This is different from the normal axon strategy, but may be necessary to prevent memory allocations.
   * This method is unsafe for removing listeners because it assumes the listener list not modified, to save another allocation
   * Only provides the new reference as a callback (no oldvalue)
   * See https://github.com/phetsims/axon/issues/6
   */
  public notifyListenersStatic(): void {
    this._notifyListeners( null );
  }

  /**
   * When deferred, set values do not take effect or send out notifications.  After defer ends, the Property takes
   * its deferred value (if any), and a follow-up action (return value) can be invoked to send out notifications
   * once other Properties have also taken their deferred values.
   *
   * @param isDeferred - whether the Property should be deferred or not
   * @returns - function to notify listeners after calling setDeferred(false),
   *          - null if isDeferred is true, or if the value is unchanged since calling setDeferred(true)
   */
  public setDeferred( isDeferred: boolean ): ( () => void ) | null {
    assert && assert( !this.isDisposed, 'cannot defer Property if already disposed.' );
    if ( isDeferred ) {
      assert && assert( !this.isDeferred, 'Property already deferred' );
      this.isDeferred = true;
    }
    else {
      assert && assert( this.isDeferred, 'Property wasn\'t deferred' );
      this.isDeferred = false;

      const oldValue = this.get();

      // Take the new value
      if ( this.hasDeferredValue ) {
        this.setPropertyValue( this.deferredValue! );
        this.hasDeferredValue = false;
        this.deferredValue = null;
      }

      // If the value has changed, prepare to send out notifications (after all other Properties in this transaction
      // have their final values)
      if ( !this.equalsValue( oldValue ) ) {
        return () => !this.isDisposed && this._notifyListeners( oldValue );
      }
    }

    // no action to signify change
    return null;
  }

  public get value(): T {
    return this.get();
  }

  protected set value( newValue: T ) {
    this.set( newValue );
  }

  /**
   * This function registers an order dependency between this Property and another. Basically this says that when
   * setting PhET-iO state, each dependency must take its final value before this Property fires its notifications.
   * See propertyStateHandlerSingleton.registerPhetioOrderDependency and https://github.com/phetsims/axon/issues/276 for more info.
   */
  public addPhetioStateDependencies( dependencies: Array<TReadOnlyProperty<IntentionalAny>> ): void {
    assert && assert( Array.isArray( dependencies ), 'Array expected' );
    for ( let i = 0; i < dependencies.length; i++ ) {
      const dependency = dependencies[ i ];

      // only if running in PhET-iO brand and both Properties are instrumenting
      if ( dependency instanceof ReadOnlyProperty && dependency.isPhetioInstrumented() && this.isPhetioInstrumented() ) {

        // The dependency should undefer (taking deferred value) before this Property notifies.
        propertyStateHandlerSingleton.registerPhetioOrderDependency( dependency, PropertyStatePhase.UNDEFER, this, PropertyStatePhase.NOTIFY );
      }
    }
  }

  /**
   * Adds listener and calls it immediately. If listener is already registered, this is a no-op. The initial
   * notification provides the current value for newValue and null for oldValue.
   *
   * @param listener - a function that takes a new value, old value, and this Property as arguments
   * @param [options]
   */
  public link( listener: PropertyLinkListener<T>, options?: LinkOptions ): void {
    if ( options && options.phetioDependencies ) {
      this.addPhetioStateDependencies( options.phetioDependencies );
    }

    this.tinyProperty.addListener( listener ); // cannot use tinyProperty.link() because of wrong this
    listener( this.get(), null, this ); // null should be used when an object is expected but unavailable
  }

  /**
   * Add an listener to the Property, without calling it back right away. This is used when you need to register a
   * listener without an immediate callback.
   */
  public lazyLink( listener: PropertyLazyLinkListener<T>, options?: LinkOptions ): void {
    if ( options && options.phetioDependencies ) {
      this.addPhetioStateDependencies( options.phetioDependencies );
    }
    this.tinyProperty.lazyLink( listener );
  }

  /**
   * Removes a listener. If listener is not registered, this is a no-op.
   */
  public unlink( listener: PropertyListener<T> ): void {
    this.tinyProperty.unlink( listener );
  }

  /**
   * Removes all listeners. If no listeners are registered, this is a no-op.
   */
  public unlinkAll(): void {
    this.tinyProperty.unlinkAll();
  }

  /**
   * Links an object's named attribute to this property.  Returns a handle so it can be removed using Property.unlink();
   * Example: modelVisibleProperty.linkAttribute(view,'visible');
   *
   * NOTE: Duplicated with TinyProperty.linkAttribute
   */
  public linkAttribute( object: IntentionalAny, attributeName: string ): ( value: T ) => void {
    const handle = ( value: T ) => { object[ attributeName ] = value; };
    this.link( handle );
    return handle;
  }

  /**
   * Unlink an listener added with linkAttribute.  Note: the args of linkAttribute do not match the args of
   * unlinkAttribute: here, you must pass the listener handle returned by linkAttribute rather than object and attributeName
   */
  public unlinkAttribute( listener: PropertyLinkListener<T> ): void {
    this.unlink( listener );
  }

  /**
   * Provide toString for console debugging, see http://stackoverflow.com/questions/2485632/valueof-vs-tostring-in-javascript
   */
  public override toString(): string {
    return `Property#${this.id}{${this.get()}}`;
  }

  /**
   * Convenience function for debugging a Property's value. It prints the new value on registration and when changed.
   * @param name - debug name to be printed on the console
   * @returns - the handle to the linked listener in case it needs to be removed later
   */
  public debug( name: string ): ( value: T ) => void {
    const listener = ( value: T ) => console.log( name, value );
    this.link( listener );
    return listener;
  }

  public isValueValid( value: T ): boolean {
    return this.getValidationError( value ) === null;
  }

  public getValidationError( value: T ): string | null {
    return Validation.getValidationError( value, this.valueValidator, VALIDATE_OPTIONS_FALSE );
  }

  // Ensures that the Property is eligible for GC
  public override dispose(): void {

    // unregister any order dependencies for this Property for PhET-iO state
    if ( this.isPhetioInstrumented() ) {
      propertyStateHandlerSingleton.unregisterOrderDependenciesForProperty( this );
    }

    super.dispose();
    this.tinyProperty.dispose();
  }

  /**
   * Checks whether a listener is registered with this Property
   */
  public hasListener( listener: PropertyLinkListener<T> ): boolean {
    return this.tinyProperty.hasListener( listener );
  }

  /**
   * Returns the number of listeners.
   */
  private getListenerCount(): number {
    return this.tinyProperty.getListenerCount();
  }

  /**
   * Invokes a callback once for each listener
   * @param callback - takes the listener as an argument
   */
  public forEachListener( callback: ( value: ( ...args: [ T, T | null, TinyProperty<T> | ReadOnlyProperty<T> ] ) => void ) => void ): void {
    this.tinyProperty.forEachListener( callback );
  }

  /**
   * Returns true if there are any listeners.
   */
  public hasListeners(): boolean {
    assert && assert( arguments.length === 0, 'Property.hasListeners should be called without arguments' );
    return this.tinyProperty.hasListeners();
  }


  /**
   * An observable Property that triggers notifications when the value changes.
   * This caching implementation should be kept in sync with the other parametric IO Type caching implementations.
   */
  public static PropertyIO<T, StateType>( parameterType: IOType<T, StateType> ): IOType {
    assert && assert( parameterType, 'PropertyIO needs parameterType' );

    if ( !cache.has( parameterType ) ) {
      cache.set( parameterType, new IOType<ReadOnlyProperty<T>, ReadOnlyPropertyState<StateType>>( `PropertyIO<${parameterType.typeName}>`, {

        // We want PropertyIO to work for DynamicProperty and DerivedProperty, but they extend ReadOnlyProperty
        // However, we also want the ReadOnlyProperty constructor to be protected, so we must ignore this type error
        isValidValue: v => v instanceof ReadOnlyProperty,
        documentation: 'Observable values that send out notifications when the value changes. This differs from the ' +
                       'traditional listener pattern in that added listeners also receive a callback with the current value ' +
                       'when the listeners are registered. This is a widely-used pattern in PhET-iO simulations.',
        methodOrder: [ 'link', 'lazyLink' ],
        events: [ ReadOnlyProperty.CHANGED_EVENT_NAME ],
        parameterTypes: [ parameterType ],
        toStateObject: property => {
          assert && assert( parameterType.toStateObject, `toStateObject doesn't exist for ${parameterType.typeName}` );
          const stateObject: ReadOnlyPropertyState<StateType> = {
            value: parameterType.toStateObject( property.value ),

            // Only include validValues if specified, so they only show up in PhET-iO Studio when supplied.
            validValues: property.validValues ? property.validValues.map( v => {
              return parameterType.toStateObject( v );
            } ) : null,
            units: NullableIO( StringIO ).toStateObject( property.units )
          };

          return stateObject;
        },
        applyState: ( property, stateObject ) => {
          const units = NullableIO( StringIO ).fromStateObject( stateObject.units );
          assert && assert( property.units === units, 'Property units do not match' );
          assert && assert( property.isSettable(), 'Property should be settable' );
          property.unguardedSet( parameterType.fromStateObject( stateObject.value ) );

          if ( stateObject.validValues ) {
            property.validValues = stateObject.validValues.map( ( validValue: StateType ) => parameterType.fromStateObject( validValue ) );
          }
        },
        stateSchema: {
          value: parameterType,
          validValues: NullableIO( ArrayIO( parameterType ) ),
          units: NullableIO( StringIO )
        },
        methods: {
          getValue: {
            returnType: parameterType,
            parameterTypes: [],
            implementation: ReadOnlyProperty.prototype.get,
            documentation: 'Gets the current value.'
          },
          getValidationError: {
            returnType: NullableIO( StringIO ),
            parameterTypes: [ parameterType ],
            implementation: ReadOnlyProperty.prototype.getValidationError,
            documentation: 'Checks to see if a proposed value is valid. Returns the first validation error, or null if the value is valid.'
          },

          setValue: {
            returnType: VoidIO,
            parameterTypes: [ parameterType ],

            // @ts-ignore
            implementation: ReadOnlyProperty.prototype.set,
            documentation: 'Sets the value of the Property. If the value differs from the previous value, listeners are ' +
                           'notified with the new value.',
            invocableForReadOnlyElements: false
          },

          link: {
            returnType: VoidIO,

            // oldValue will start as "null" the first time called
            parameterTypes: [ FunctionIO( VoidIO, [ parameterType, NullableIO( parameterType ) ] ) ],
            implementation: ReadOnlyProperty.prototype.link,
            documentation: 'Adds a listener which will be called when the value changes. On registration, the listener is ' +
                           'also called with the current value. The listener takes two arguments, the new value and the ' +
                           'previous value.'
          },

          lazyLink: {
            returnType: VoidIO,

            // oldValue will start as "null" the first time called
            parameterTypes: [ FunctionIO( VoidIO, [ parameterType, NullableIO( parameterType ) ] ) ],
            implementation: ReadOnlyProperty.prototype.lazyLink,
            documentation: 'Adds a listener which will be called when the value changes. This method is like "link", but ' +
                           'without the current-value callback on registration. The listener takes two arguments, the new ' +
                           'value and the previous value.'
          },
          unlink: {
            returnType: VoidIO,
            parameterTypes: [ FunctionIO( VoidIO, [ parameterType ] ) ],
            implementation: ReadOnlyProperty.prototype.unlink,
            documentation: 'Removes a listener.'
          }
        }
      } ) );
    }

    return cache.get( parameterType )!;
  }

  public static CHANGED_EVENT_NAME = 'changed';
}

axon.register( 'ReadOnlyProperty', ReadOnlyProperty );<|MERGE_RESOLUTION|>--- conflicted
+++ resolved
@@ -228,14 +228,9 @@
   protected set( value: T ): void {
 
     // state is managed by the PhetioStateEngine
-<<<<<<< HEAD
-    const setManagedByPhetioState = window.phet && phet?.joist?.sim?.isSettingPhetioStateProperty?.value
-                                    && this.isPhetioInstrumented() && this.phetioState
-=======
     const setManagedByPhetioState = _.hasIn( window, 'phet.joist.sim.isSettingPhetioStateProperty' ) &&
                                     phet.joist.sim.isSettingPhetioStateProperty.value &&
                                     this.isPhetioInstrumented() && this.phetioState
->>>>>>> 258c5eaa
 
                                     // However, DerivedProperty should be able to update during PhET-iO state set
                                     && this.isSettable();
