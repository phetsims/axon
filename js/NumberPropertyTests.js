--- conflicted
+++ resolved
@@ -112,13 +112,6 @@
         validValues: [ 0, 1, 2 ]
       }, 'should throw Assertion failed: validValues, isValidValue and range are mutually-exclusive options' );
     } );
-<<<<<<< HEAD
-
-    // if ( !window.assert ) {
-    //   assert.expect( 5 ); // TODO: this is a hack to suppress the "expected 0 tests but 5 were run" error.
-    // }
-=======
->>>>>>> 37eb5d66
   } );
 
 } );